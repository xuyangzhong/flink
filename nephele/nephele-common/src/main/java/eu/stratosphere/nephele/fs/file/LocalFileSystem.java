--- conflicted
+++ resolved
@@ -140,10 +140,6 @@
 	 */
 	@Override
 	public FSDataInputStream open(final Path f, final int bufferSize) throws IOException {
-<<<<<<< HEAD
-		// TODO Auto-generated method stub
-=======
->>>>>>> e5e7cdd8
 		return open(f);
 	}
 
