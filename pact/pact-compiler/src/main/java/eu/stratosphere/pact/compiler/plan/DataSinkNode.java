--- conflicted
+++ resolved
@@ -39,14 +39,8 @@
  * 
  * @author Stephan Ewen (stephan.ewen@tu-berlin.de)
  */
-<<<<<<< HEAD
 public class DataSinkNode extends OptimizerNode {
-	final protected List<PactConnection> input = new ArrayList<PactConnection>(); // The input edge
-=======
-public class DataSinkNode extends OptimizerNode
-{
-	protected PactConnection input; // The input edge
->>>>>>> 3775fdca
+	final protected List<PactConnection> input = new ArrayList<PactConnection>(); // The input edges
 
 	/**
 	 * Creates a new DataSinkNode for the given contract.
@@ -121,14 +115,9 @@
 	 * 
 	 * @return The contract.
 	 */
-<<<<<<< HEAD
-	@Override
-	public FileDataSinkContract<?, ?> getPactContract() {
-		return (FileDataSinkContract<?, ?>) super.getPactContract();
-=======
+	@Override
 	public GenericDataSink getPactContract() {
 		return (GenericDataSink) super.getPactContract();
->>>>>>> 3775fdca
 	}
 
 	/*
@@ -168,13 +157,7 @@
 	 */
 	@Override
 	public void setInputs(Map<Contract, OptimizerNode> contractToNode) {
-<<<<<<< HEAD
-		List<Contract> children = ((FileDataSinkContract<?, ?>) getPactContract()).getInputs();
-=======
-		Contract child = ((GenericDataSink) getPactContract()).getInput();
-
-		OptimizerNode pred = contractToNode.get(child);
->>>>>>> 3775fdca
+		List<Contract> children = getPactContract().getInputs();
 
 		for(Contract child : children) {
 			OptimizerNode pred = contractToNode.get(child);
@@ -196,60 +179,60 @@
 	 */
 	@Override
 	public void computeOutputEstimates(DataStatistics statistics) {
-<<<<<<< HEAD
-		this.estimatedKeyCardinality = 0;
-		this.estimatedNumRecords = 0;
-		this.estimatedOutputSize = 0;
-
-		// we copy the output estimates from the input
-		for(PactConnection c : this.input) {
-			OptimizerNode pred = c.getSourcePact();
-
-			if (pred != null) {
-				// if one input (all of them are unioned) does not know
-				// its key cardinality, we a pessimistic and return "unknown" as well
-				if(pred.estimatedKeyCardinality == -1) {
-					this.estimatedKeyCardinality = -1;
-					break;
-				}
-				
-				this.estimatedKeyCardinality += pred.estimatedKeyCardinality;
-			}
-		}
-
-		// we copy the output estimates from the input
-		for(PactConnection c : this.input) {
-			OptimizerNode pred = c.getSourcePact();
-
-			if (pred != null) {
-				// if one input (all of them are unioned) does not know
-				// its record count, we a pessimistic and return "unknown" as well
-				if(pred.estimatedNumRecords == -1) {
-					this.estimatedNumRecords = -1;
-					break;
-				}
-				
-				this.estimatedNumRecords += pred.estimatedNumRecords;
-			}
-		}
-		
-		// we copy the output estimates from the input
-		for(PactConnection c : this.input) {
-			OptimizerNode pred = c.getSourcePact();
-
-			if (pred != null) {
-				// if one input (all of them are unioned) does not know
-				// its output size, we a pessimistic and return "unknown" as well
-				if(pred.estimatedOutputSize == -1) {
-					this.estimatedOutputSize = -1;
-					break;
-				}
-				
-				this.estimatedOutputSize += pred.estimatedOutputSize;
-			}
-		}
-
-=======
+// union version by mjsax
+//		this.estimatedKeyCardinality = 0;
+//		this.estimatedNumRecords = 0;
+//		this.estimatedOutputSize = 0;
+//
+//		// we copy the output estimates from the input
+//		for(PactConnection c : this.input) {
+//			OptimizerNode pred = c.getSourcePact();
+//
+//			if (pred != null) {
+//				// if one input (all of them are unioned) does not know
+//				// its key cardinality, we a pessimistic and return "unknown" as well
+//				if(pred.estimatedKeyCardinality == -1) {
+//					this.estimatedKeyCardinality = -1;
+//					break;
+//				}
+//				
+//				this.estimatedKeyCardinality += pred.estimatedKeyCardinality;
+//			}
+//		}
+//
+//		// we copy the output estimates from the input
+//		for(PactConnection c : this.input) {
+//			OptimizerNode pred = c.getSourcePact();
+//
+//			if (pred != null) {
+//				// if one input (all of them are unioned) does not know
+//				// its record count, we a pessimistic and return "unknown" as well
+//				if(pred.estimatedNumRecords == -1) {
+//					this.estimatedNumRecords = -1;
+//					break;
+//				}
+//				
+//				this.estimatedNumRecords += pred.estimatedNumRecords;
+//			}
+//		}
+//		
+//		// we copy the output estimates from the input
+//		for(PactConnection c : this.input) {
+//			OptimizerNode pred = c.getSourcePact();
+//
+//			if (pred != null) {
+//				// if one input (all of them are unioned) does not know
+//				// its output size, we a pessimistic and return "unknown" as well
+//				if(pred.estimatedOutputSize == -1) {
+//					this.estimatedOutputSize = -1;
+//					break;
+//				}
+//				
+//				this.estimatedOutputSize += pred.estimatedOutputSize;
+//			}
+//		}
+// end union version
+
 //		// we copy the output estimates from the input
 //		OptimizerNode pred = input == null ? null : input.getSourcePact();
 //
@@ -262,7 +245,6 @@
 //			this.estimatedNumRecords = -1;
 //			this.estimatedOutputSize = -1;
 //		}
->>>>>>> 3775fdca
 	}
 
 	/*
@@ -276,37 +258,38 @@
 		// 2) an interest in range-partitioned data
 		// 3) an interest in locally sorted data
 
-<<<<<<< HEAD
-		Order o = getPactContract().getGlobalOrder();
-		if (o != Order.NONE) {
-			InterestingProperties i1 = new InterestingProperties();
-			i1.getGlobalProperties().setKeyOrder(o);
-
-			// costs are a range partitioning and a local sort
-			estimator.getRangePartitionCost(this.input, i1.getMaximalCosts());
-			Costs c = new Costs();
-			estimator.getLocalSortCost(this, this.input, c);
-			i1.getMaximalCosts().addCosts(c);
-
-			InterestingProperties i2 = new InterestingProperties();
-			i2.getGlobalProperties().setPartitioning(PartitionProperty.RANGE_PARTITIONED);
-			estimator.getRangePartitionCost(this.input, i2.getMaximalCosts());
-
-			for(PactConnection pc : this.input) {
-				pc.addInterestingProperties(i1);
-				pc.addInterestingProperties(i2);
-			}
-		} else if (getPactContract().getLocalOrder() != Order.NONE) {
-			InterestingProperties i = new InterestingProperties();
-			i.getLocalProperties().setKeyOrder(getPactContract().getLocalOrder());
-			estimator.getLocalSortCost(this, this.input, i.getMaximalCosts());
-			for(PactConnection c : this.input)
-				c.addInterestingProperties(i);
-		} else {
-			for(PactConnection c : this.input)
-				c.setNoInterestingProperties();
-		}
-=======
+// union version by mjsax
+//		Order o = getPactContract().getGlobalOrder();
+//		if (o != Order.NONE) {
+//			InterestingProperties i1 = new InterestingProperties();
+//			i1.getGlobalProperties().setKeyOrder(o);
+//
+//			// costs are a range partitioning and a local sort
+//			estimator.getRangePartitionCost(this.input, i1.getMaximalCosts());
+//			Costs c = new Costs();
+//			estimator.getLocalSortCost(this, this.input, c);
+//			i1.getMaximalCosts().addCosts(c);
+//
+//			InterestingProperties i2 = new InterestingProperties();
+//			i2.getGlobalProperties().setPartitioning(PartitionProperty.RANGE_PARTITIONED);
+//			estimator.getRangePartitionCost(this.input, i2.getMaximalCosts());
+//
+//			for(PactConnection pc : this.input) {
+//				pc.addInterestingProperties(i1);
+//				pc.addInterestingProperties(i2);
+//			}
+//		} else if (getPactContract().getLocalOrder() != Order.NONE) {
+//			InterestingProperties i = new InterestingProperties();
+//			i.getLocalProperties().setKeyOrder(getPactContract().getLocalOrder());
+//			estimator.getLocalSortCost(this, this.input, i.getMaximalCosts());
+//			for(PactConnection c : this.input)
+//				c.addInterestingProperties(i);
+//		} else {
+//			for(PactConnection c : this.input)
+//				c.setNoInterestingProperties();
+//		}
+// end union version
+		
 //		Order o = getPactContract().getGlobalOrder();
 //		if (o != Order.NONE) {
 //			InterestingProperties i1 = new InterestingProperties();
@@ -330,9 +313,13 @@
 //			estimator.getLocalSortCost(this, this.input, i.getMaximalCosts());
 //			input.addInterestingProperties(i);
 //		} else {
-			this.input.setNoInterestingProperties();
-//		}
->>>>>>> 3775fdca
+			// by mjsax: union
+			//this.input.setNoInterestingProperties();
+			for(PactConnection c : this.input)
+				c.setNoInterestingProperties();
+//		}
+		
+		
 	}
 
 	/*
